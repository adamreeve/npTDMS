--- conflicted
+++ resolved
@@ -852,11 +852,7 @@
         'scaler_data_type_code', 'scaler_data_type',
         'raw_buffer_index', 'raw_buffer_index', 'raw_byte_offset',
         'sample_format_bitmap', 'scale_id',
-<<<<<<< HEAD
         'raw_data_widths', 'properties'
-=======
-        'raw_data_widths', 'properties',
->>>>>>> 258bbb41
         ]
 
     def info(self):
@@ -1005,11 +1001,6 @@
             for p in info.properties:
                 self.tdms_object.properties[p.property_name] = p.value
             self.has_data = True
-<<<<<<< HEAD
-            for property in info.properties:
-                self.tdms_object.properties[property.property_name] = property.value
-=======
->>>>>>> 258bbb41
             self.tdms_object.has_data = True
             self.dimension = info.dimension
             self.data_type = info.data_type
