--- conflicted
+++ resolved
@@ -834,12 +834,6 @@
     __slots__ = [
         'chunk_size',
         'data_type',
-<<<<<<< HEAD
-        'scaler_data_type_code', 'scaler_data_type',
-        'raw_buffer_index', 'raw_buffer_index', 'raw_byte_offset',
-        'sample_format_bitmap', 'scale_id',
-        'raw_data_widths', 'properties'
-=======
         'dimension',
         'raw_data_widths',
         'scale_id',
@@ -850,7 +844,6 @@
         'scaler_raw_byte_offset',
         'scaler_sample_format_bitmap',
         'scaler_vector_length',
->>>>>>> 02180d55
         ]
 
     def info(self):
